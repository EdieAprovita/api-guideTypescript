# API Guide TypeScript

A comprehensive RESTful API built with Express.js and TypeScript, designed to serve as a platform for users to share and discover vegan-friendly places and services in their city. Whether it's recipes, restaurants, businesses, medical professionals, markets, or sanctuaries, this API provides a complete guide for vegans and those interested in plant-based living.

## 🚀 Features

- **User Authentication**: Secure JWT-based authentication and authorization
- **CRUD Operations**: Full CRUD functionality for all resources
- **Review System**: Add reviews and ratings to places and services
- **Social Features**: Like, comment, and interact with posts
- **Professional Profiles**: Manage professional profiles and professions
- **TypeScript**: Full type safety and modern development experience
- **API Documentation**: Interactive Swagger UI documentation
- **Docker Support**: Containerized deployment ready

## 📚 API Documentation

### Interactive Documentation

Access the interactive Swagger UI documentation at:

```
http://localhost:5001/api-docs
```

The Swagger documentation provides:

- Complete API endpoint reference
- Request/response schemas
- Interactive testing interface
- Authentication examples
- Error response documentation

## 🛠️ API Endpoints

### Authentication

- `POST /users/register` - Register a new user
- `POST /users/login` - User login with JWT token
- `POST /users/forgot-password` - Request password reset
- `PUT /users/reset-password` - Reset password with token
- `POST /users/logout` - User logout

### User Management

- `GET /users` - Get all users
- `GET /users/:id` - Get user by ID
- `PUT /users/profile/:id` - Update user profile
- `DELETE /users/:id` - Delete user account

### Businesses

- `GET /businesses` - Get all businesses
- `GET /businesses/:id` - Get business by ID
- `POST /businesses` - Create a new business
- `PUT /businesses/:id` - Update business details
- `DELETE /businesses/:id` - Delete a business
- `POST /businesses/add-review/:id` - Add review to business

### Restaurants

- `GET /restaurants` - Get all restaurants
- `GET /restaurants/:id` - Get restaurant by ID
- `POST /restaurants` - Create a new restaurant
- `PUT /restaurants/:id` - Update restaurant details
- `DELETE /restaurants/:id` - Delete a restaurant
- `POST /restaurants/add-review/:id` - Add review to restaurant

### Doctors

- `GET /doctors` - Get all doctors
- `GET /doctors/:id` - Get doctor by ID
- `POST /doctors` - Create a new doctor profile
- `PUT /doctors/:id` - Update doctor details
- `DELETE /doctors/:id` - Delete doctor profile
- `POST /doctors/add-review/:id` - Add review to doctor

### Markets

- `GET /markets` - Get all markets
- `GET /markets/:id` - Get market by ID
- `POST /markets` - Create a new market
- `PUT /markets/:id` - Update market details
- `DELETE /markets/:id` - Delete a market
- `POST /markets/add-review/:id` - Add review to market

### Recipes

- `GET /recipes` - Get all recipes
- `GET /recipes/:id` - Get recipe by ID
- `POST /recipes` - Create a new recipe
- `PUT /recipes/:id` - Update recipe details
- `DELETE /recipes/:id` - Delete a recipe
- `POST /recipes/add-review/:id` - Add review to recipe

### Posts

- `GET /posts` - Get all posts
- `GET /posts/:id` - Get post by ID
- `POST /posts` - Create a new post
- `PUT /posts/:id` - Update post details
- `DELETE /posts/:id` - Delete a post
- `POST /posts/like/:id` - Like a post
- `POST /posts/unlike/:id` - Unlike a post
- `POST /posts/comment/:id` - Add comment to post

### Sanctuaries

- `GET /sanctuaries` - Get all sanctuaries
- `GET /sanctuaries/:id` - Get sanctuary by ID
- `POST /sanctuaries` - Create a new sanctuary
- `PUT /sanctuaries/:id` - Update sanctuary details
- `DELETE /sanctuaries/:id` - Delete a sanctuary
- `POST /sanctuaries/add-review/:id` - Add review to sanctuary

### Professions

- `GET /professions` - Get all professions
- `GET /professions/:id` - Get profession by ID
- `POST /professions` - Create a new profession
- `PUT /professions/:id` - Update profession details
- `DELETE /professions/:id` - Delete a profession
- `POST /professions/add-review/:id` - Add review to profession

### Professional Profiles

- `GET /professionalProfile` - Get all professional profiles
- `GET /professionalProfile/:id` - Get professional profile by ID
- `POST /professionalProfile` - Create a new professional profile
- `PUT /professionalProfile/:id` - Update professional profile
- `DELETE /professionalProfile/:id` - Delete professional profile

## 🚀 Getting Started

### Prerequisites

- Node.js (v20 or higher)
- npm or yarn
- MongoDB (local or cloud instance)
- Docker (optional, for containerized deployment)

### Installation

1. **Clone the repository**

    ```bash
    git clone https://github.com/your/repo.git
    cd api-guideTypescript
    ```

2. **Install dependencies**

    ```bash
    npm install
    ```

3. **Environment Setup**
   Create a `.env` file in the root directory:

    ```env
    NODE_ENV=development
    PORT=5001
    MONGODB_URI=mongodb://localhost:27017/vegan-city-guide
    JWT_SECRET=your-jwt-secret-key
    JWT_EXPIRE=30d
    GOOGLE_MAPS_API_KEY=your-google-maps-api-key
    EMAIL_USER=your-email@gmail.com
    EMAIL_PASS=your-email-password
    FRONTEND_URL=http://localhost:3000
    BCRYPT_SALT_ROUNDS=10
    ```

4. **Start the server**

    ```bash
    # Development mode
    npm run dev

    # Production mode
    npm run build
    npm start
    ```

5. **Access the API**
    - API Base URL: `http://localhost:5001/api/v1`
    - Swagger Documentation: `http://localhost:5001/api-docs`

### Docker Deployment

1. **Build the Docker image**

    ```bash
    docker build -t api-guide-typescript .
    ```

2. **Run the container**

    ```bash
    docker run -d \
      --name api-guide-app \
      -p 5001:5000 \
      -e NODE_ENV=production \
      -e MONGODB_URI=your-mongodb-connection-string \
      -e JWT_SECRET=your-jwt-secret \
      --restart unless-stopped \
      api-guide-typescript
    ```

3. **Check container status**

    ```bash
    docker ps
    docker logs api-guide-app
    ```

## 🔒 Security Features

The API implements multiple security layers:

- **[helmet](https://helmetjs.github.io/)** – Sets security HTTP headers
- **[express-rate-limit](https://github.com/nfriedly/express-rate-limit)** – Rate limiting (100 requests per 15 minutes)
- **[express-mongo-sanitize](https://github.com/fiznool/express-mongo-sanitize)** – Prevents NoSQL injection attacks
- **[express-xss-sanitizer](https://www.npmjs.com/package/express-xss-sanitizer)** – Prevents XSS attacks
- **JWT Authentication** – Secure token-based authentication
- **Input Validation** – Request validation and sanitization
- **Docker Security** – Non-root user execution in containers

## 📁 Project Structure

```
src/
├── controllers/     # Route controllers
├── models/         # Database models
├── routes/         # API routes
├── middleware/     # Custom middleware
├── services/       # Business logic services
├── types/          # TypeScript type definitions
├── utils/          # Utility functions
├── config/         # Configuration files
├── test/           # Unit and integration tests
├── app.ts          # Express app setup
└── server.ts       # Server entry point
```

## 🧪 Testing

### Using Swagger UI

1. Navigate to `http://localhost:5001/api-docs`
2. Explore available endpoints
3. Test requests directly in the browser
4. View request/response schemas
5. Authenticate using the "Authorize" button

### Running Tests

```bash
# Run all tests
npm test

# Run tests in CI mode
npm run test:ci

# Run only unit tests
npm run test:unit

# Run only integration tests
npm run test:integration

# Type checking
npm run type-check

# Linting
npm run lint
```

### Manual Testing

Use tools like:

- **curl** for command-line testing
- **Insomnia** or **Thunder Client** (VS Code extension)
- **HTTPie** for human-friendly HTTP requests

Example with curl:

```bash
# Register a user
curl -X POST http://localhost:5001/api/v1/users/register \
  -H "Content-Type: application/json" \
  -d '{"username":"testuser","email":"test@example.com","password":"password123"}'

# Login
curl -X POST http://localhost:5001/api/v1/users/login \
  -H "Content-Type: application/json" \
  -d '{"email":"test@example.com","password":"password123"}'
```

## 🤝 Contributing

Contributions are welcome! Please follow these steps:

1. **Fork the repository**
2. **Create a feature branch**
    ```bash
    git checkout -b feature/amazing-feature
    ```
3. **Commit your changes**
    ```bash
    git commit -m 'Add some amazing feature'
    ```
4. **Push to the branch**
    ```bash
    git push origin feature/amazing-feature
    ```
5. **Open a Pull Request**

### Development Guidelines

- Follow TypeScript best practices
- Add proper type definitions
- Include JSDoc comments for functions
- Write unit tests for new features
- Update Swagger documentation for new endpoints
<<<<<<< HEAD
- Add corresponding Postman requests
- Run `npm run lint` before committing. The ESLint configuration has been
  migrated to `eslint.config.js` and no longer uses `.eslintrc.json`.
=======
- Run linting and type checking before committing
- Follow conventional commit messages
>>>>>>> ecb52e60

## 📄 License

This project is licensed under the MIT License - see the [LICENSE](LICENSE) file for details.

## 📞 Support

For support and questions:

- Create an issue in the GitHub repository
- Check the Swagger documentation for API details
- Review the test files for usage examples
- Use the interactive Swagger UI for endpoint testing

## Code Review Best Practices

This section addresses common code review issues and provides solutions:

### 1. Test Coverage and ESM Compatibility

**Issue**: Tests being skipped due to ESM compatibility issues.

**Solution**:

- Updated `jest.config.js` with proper ESM handling
- Created `src/test/setup.ts` for consistent test environment
- Enhanced test files with proper imports and mocking

**Example**:

```typescript
// ✅ Good: Proper test structure with all imports
import { Response } from 'express';
import UserService from '../../services/UserService';
import { User } from '../../models/User';

// Mock dependencies at the top
jest.mock('../../models/User');
jest.mock('../../utils/generateToken');

describe('UserService', () => {
    beforeEach(() => {
        jest.clearAllMocks();
    });

    // Your tests here
});
```

### 2. Missing Imports in Components

**Issue**: Components using React hooks without proper imports.

**Solution**: Always include all necessary imports at the top of files.

```typescript
// ✅ Good: All necessary imports included
import React, { useState, useCallback, useEffect } from 'react';

function MyComponent() {
    const [state, setState] = useState(null);
    // Component logic
}
```

### 3. API Mocking Best Practices

**Issue**: Inconsistent API mocking patterns.

**Solution**: Use established patterns for mocking APIs.

```typescript
// ✅ Good: Using MSW with rest API
import { rest } from 'msw';

export const handlers = [
    rest.get('/api/users', (req, res, ctx) => {
        return res(ctx.json({ users: [] }));
    }),
];
```

### 4. Filter Implementation

**Issue**: Missing filter properties in API calls.

**Solution**: Ensure all filter types are included in API requests.

```typescript
// ✅ Good: All filters included
const getFiltersForAPI = () => {
    const apiFilters: any = {};

    if (statusFilters.length > 0) {
        apiFilters.status = statusFilters;
    }

    if (journeyFilters.length > 0) {
        apiFilters.journey = journeyFilters;
    }

    return apiFilters;
};
```

### 5. Error Handling Standards

Our codebase follows consistent error handling patterns:

```typescript
// ✅ Good: Consistent error handling
import { HttpError, HttpStatusCode } from '../types/Errors';
import { getErrorMessage } from '../types/modalTypes';

try {
    const result = await someAsyncOperation();
    return result;
} catch (error) {
    throw new HttpError(
        HttpStatusCode.INTERNAL_SERVER_ERROR,
        getErrorMessage(error instanceof Error ? error.message : 'Unknown error')
    );
}
```

### 6. Testing Guidelines

- **Always mock external dependencies** (databases, APIs, file systems)
- **Use proper TypeScript types** in tests
- **Test both success and error cases**
- **Clear mocks between tests** using `beforeEach(() => jest.clearAllMocks())`
- **Use descriptive test names** that explain what is being tested

### 7. Code Quality Checklist

Before submitting a PR, ensure:

- [ ] All tests pass and have proper coverage
- [ ] No skipped tests without valid reason
- [ ] All imports are properly declared
- [ ] Error handling follows project patterns
- [ ] API filters include all necessary parameters
- [ ] Mocks are properly configured and cleared
- [ ] TypeScript types are correctly used
- [ ] Code follows project style guidelines<|MERGE_RESOLUTION|>--- conflicted
+++ resolved
@@ -322,14 +322,9 @@
 - Include JSDoc comments for functions
 - Write unit tests for new features
 - Update Swagger documentation for new endpoints
-<<<<<<< HEAD
-- Add corresponding Postman requests
-- Run `npm run lint` before committing. The ESLint configuration has been
-  migrated to `eslint.config.js` and no longer uses `.eslintrc.json`.
-=======
 - Run linting and type checking before committing
 - Follow conventional commit messages
->>>>>>> ecb52e60
+
 
 ## 📄 License
 
