--- conflicted
+++ resolved
@@ -19,12 +19,12 @@
 
 		const userExists = await User.findOne({ email });
 
-        if (userExists) {
-            return res.status(400).json({
-                success: false,
-                error: "User already exists",
-            });
-        }
+		if (userExists) {
+			return res.status(400).json({
+				success: false,
+				error: "User already exists",
+			});
+		}
 
 		const user: IUser = await User.create({
 			username,
@@ -66,12 +66,12 @@
 
 		const user = await User.findOne({ email });
 
-        if (!user) {
-            return res.status(401).json({
-                success: false,
-                error: "User not found",
-            });
-        }
+		if (!user) {
+			return res.status(401).json({
+				success: false,
+				error: "User not found",
+			});
+		}
 
 		const isMatch = await user.matchPassword(password);
 
@@ -82,7 +82,6 @@
 				error: Error,
 			});
 		}
-
 
 		return res.status(200).json({
 			token: generateToken(user._id ?? ""),
@@ -172,7 +171,6 @@
  * @returns {Promise<Response>}
  * */
 
-<<<<<<< HEAD
 export const updateUserByAdmin = async (
 	req: Request,
 	res: Response
@@ -282,54 +280,57 @@
 			message: `User profile for ${user.username} deleted successfully`,
 			success: true,
 		});
-=======
+	}
+};
 export const updateUser = async (req: Request, res: Response): Promise<Response> => {
 	const userId = req.params.id;
 	const { username, email, role, photo } = req.body;
 
 	try {
 		const errors = validationResult(req);
-		if(!errors.isEmpty()) {
+		if (!errors.isEmpty()) {
 			return res.status(400).json({ errors: errors.array() });
 		}
 
-		const userExists = await User.findByIdAndUpdate({ $or: [{ email }, { username }], _id: { $ne: userId } });
-		if(userExists) {
+		const userExists = await User.findByIdAndUpdate({
+			$or: [{ email }, { username }],
+			_id: { $ne: userId },
+		});
+		if (userExists) {
 			return res.status(400).json({
 				success: false,
 				error: "User already exists",
 			});
 		}
 
-				const updatedUser = await User.findByIdAndUpdate(
-					userId,
-					{ username, email, photo, role, isProfessional: false },
-					{ new: true, runValidators: true }
-				);
-
-				if (!updatedUser) {
-					return res.status(404).json({
-						success: false,
-						error: "User not found",
-					});
-				}
-
-				return res.status(200).json({
-					message: "User updated successfully",
-					user: {
-						_id: updatedUser._id,
-						username: updatedUser.username,
-						email: updatedUser.email,
-						role: updatedUser.role,
-						photo: updatedUser.photo,
-						isProfessional: updatedUser.isProfessional,
-					},
-				});
+		const updatedUser = await User.findByIdAndUpdate(
+			userId,
+			{ username, email, photo, role, isProfessional: false },
+			{ new: true, runValidators: true }
+		);
+
+		if (!updatedUser) {
+			return res.status(404).json({
+				success: false,
+				error: "User not found",
+			});
+		}
+
+		return res.status(200).json({
+			message: "User updated successfully",
+			user: {
+				_id: updatedUser._id,
+				username: updatedUser.username,
+				email: updatedUser.email,
+				role: updatedUser.role,
+				photo: updatedUser.photo,
+				isProfessional: updatedUser.isProfessional,
+			},
+		});
 	} catch (error) {
 		return res.status(500).json({
-            success: false,
-            error: "Server Error",
-        });
->>>>>>> 900df14d
+			success: false,
+			error: "Server Error",
+		});
 	}
 };