import { Response } from 'express';
import UserService from '../../services/UserService';
import { User } from '../../models/User';
import { HttpError, HttpStatusCode } from '../../types/Errors';
import { getErrorMessage } from '../../types/modalTypes';
import generateTokenAndSetCookie from '../../utils/generateToken';

// Mock dependencies
jest.mock('../../models/User');
jest.mock('../../utils/generateToken');
jest.mock('../../utils/logger');

// Mock Response object for testing
const mockResponse = {
    cookie: jest.fn(),
    clearCookie: jest.fn(),
    status: jest.fn().mockReturnThis(),
    json: jest.fn(),
} as unknown as Response;

describe('UserService', () => {
    beforeEach(() => {
        jest.clearAllMocks();
    });

    describe('registerUser', () => {
        it('should register a new user successfully', async () => {
            const userData = {
                username: 'testuser',
                email: 'test@example.com',
                password: 'password123',
            };

            const mockUser = {
                _id: 'user123',
                username: 'testuser',
                email: 'test@example.com',
                role: 'user',
                photo: 'default.png',
                save: jest.fn(),
            };

            (User.findOne as jest.Mock).mockResolvedValue(null);
            (User.create as jest.Mock).mockResolvedValue(mockUser);
            (generateTokenAndSetCookie as jest.Mock).mockImplementation(() => {});

            const result = await UserService.registerUser(userData, mockResponse);

            expect(User.findOne).toHaveBeenCalledWith({ email: userData.email });
            expect(User.create).toHaveBeenCalledWith(userData);
            expect(generateTokenAndSetCookie).toHaveBeenCalledWith(mockResponse, 'user123');
            expect(result).toEqual({
                _id: 'user123',
                username: 'testuser',
                email: 'test@example.com',
                role: 'user',
                photo: 'default.png',
            });
        });

        it('should throw error if user already exists', async () => {
            const userData = {
                username: 'testuser',
                email: 'test@example.com',
                password: 'password123',
            };

            (User.findOne as jest.Mock).mockResolvedValue({ email: userData.email });

            await expect(UserService.registerUser(userData, mockResponse)).rejects.toThrow(HttpError);
        });
    });

    describe('loginUser', () => {
        it('should login user with valid credentials', async () => {
            const email = 'test@example.com';
            const password = 'password123';

            const mockUser = {
                _id: 'user123',
                username: 'testuser',
                email,
                role: 'user',
                photo: 'default.png',
                matchPassword: jest.fn().mockResolvedValue(true),
            };

            const mockQuery = {
                select: jest.fn().mockResolvedValue(mockUser),
            };
            (User.findOne as jest.Mock).mockReturnValue(mockQuery);
            (generateTokenAndSetCookie as jest.Mock).mockImplementation(() => {});

            const result = await UserService.loginUser(email, password, mockResponse);

            expect(User.findOne).toHaveBeenCalledWith({ email });
            expect(mockQuery.select).toHaveBeenCalledWith('+password');
            expect(mockUser.matchPassword).toHaveBeenCalledWith(password);
            expect(generateTokenAndSetCookie).toHaveBeenCalledWith(mockResponse, 'user123');
            expect(result).toEqual({
                _id: 'user123',
                username: 'testuser',
                email,
                role: 'user',
                photo: 'default.png',
            });
        });

        it('should throw error for invalid credentials', async () => {
            const email = 'test@example.com';
            const password = 'wrongpassword';

            const mockUser = {
                _id: 'user123',
                email,
                matchPassword: jest.fn().mockResolvedValue(false),
            };

            const mockQuery = {
                select: jest.fn().mockResolvedValue(mockUser),
            };
            (User.findOne as jest.Mock).mockReturnValue(mockQuery);

            await expect(UserService.loginUser(email, password, mockResponse)).rejects.toThrow(HttpError);
        });

        it('should throw error when user not found', async () => {
            const email = 'nonexistent@example.com';
            const password = 'password123';

            const mockQuery = {
                select: jest.fn().mockResolvedValue(null),
            };
            (User.findOne as jest.Mock).mockReturnValue(mockQuery);

            await expect(UserService.loginUser(email, password, mockResponse)).rejects.toThrow(HttpError);
        });
    });

    describe('updateUserById', () => {
        it('should update user successfully', async () => {
            const userId = '1';
            const updateData = { username: 'newusername' };
            const mockUser = {
                _id: userId,
                username: 'oldusername',
                email: 'test@example.com',
                role: 'user',
                photo: 'default.png',
                save: jest.fn().mockResolvedValue({
                    _id: userId,
                    username: 'newusername',
                    email: 'test@example.com',
                    role: 'user',
                    photo: 'default.png',
                }),
            };

            (User.findById as jest.Mock).mockResolvedValue(mockUser);

            const result = await UserService.updateUserById(userId, updateData);

            expect(User.findById).toHaveBeenCalledWith(userId);
            expect(mockUser.save).toHaveBeenCalled();
            expect(result).toEqual(
                expect.objectContaining({
                    username: 'newusername',
                })
            );
        });

        it('should throw NotFound error when user does not exist', async () => {
            const userId = '1';
            const updateData = { username: 'newusername' };

            (User.findById as jest.Mock).mockResolvedValue(null);

            await expect(UserService.updateUserById(userId, updateData)).rejects.toThrow(HttpError);
        });
    });

    describe('deleteUserById', () => {
        it('should delete user successfully', async () => {
            const userId = '1';

            (User.findByIdAndDelete as jest.Mock).mockResolvedValue({ _id: userId });

            const result = await UserService.deleteUserById(userId);

            expect(User.findByIdAndDelete).toHaveBeenCalledWith(userId);
            expect(result).toEqual({ message: 'User deleted successfully' });
        });
    });

    describe('findAllUsers', () => {
        it('should return all users', async () => {
            const mockUsers = [
                { _id: '1', username: 'user1', email: 'user1@example.com', role: 'user', photo: 'default.png' },
                { _id: '2', username: 'user2', email: 'user2@example.com', role: 'user', photo: 'default.png' },
            ];

            (User.find as jest.Mock).mockResolvedValue(mockUsers);

            const result = await UserService.findAllUsers();

            expect(User.find).toHaveBeenCalledWith({});
            expect(result).toEqual([
                { _id: '1', username: 'user1', email: 'user1@example.com', role: 'user', photo: 'default.png' },
                { _id: '2', username: 'user2', email: 'user2@example.com', role: 'user', photo: 'default.png' },
            ]);
        });
    });

    describe('findUserById', () => {
        it('should return user by id', async () => {
            const userId = '1';
            const mockUser = { _id: userId, username: 'testuser' };

            (User.findById as jest.Mock).mockResolvedValue(mockUser);

            const result = await UserService.findUserById(userId);

            expect(User.findById).toHaveBeenCalledWith(userId);
            expect(result).toEqual(mockUser);
        });

        it('should return null when user not found', async () => {
            const userId = '1';

            (User.findById as jest.Mock).mockResolvedValue(null);

            const result = await UserService.findUserById(userId);

            expect(result).toBeNull();
        });
    });

    describe('logoutUser', () => {
        it('should logout user successfully', async () => {
            const result = await UserService.logoutUser(mockResponse);

<<<<<<< HEAD
        const resultPromise = UserService.updateUserById("1", {});
        await expect(resultPromise).rejects.toBeInstanceOf(HttpError);
        await expect(resultPromise).rejects.toMatchObject({
            message: getErrorMessage("User not found"),
=======
            expect(mockResponse.clearCookie).toHaveBeenCalledWith('jwt');
            expect(result).toEqual({ message: 'User logged out successfully' });
>>>>>>> ecb52e60
        });
    });
});<|MERGE_RESOLUTION|>--- conflicted
+++ resolved
@@ -239,15 +239,10 @@
         it('should logout user successfully', async () => {
             const result = await UserService.logoutUser(mockResponse);
 
-<<<<<<< HEAD
-        const resultPromise = UserService.updateUserById("1", {});
-        await expect(resultPromise).rejects.toBeInstanceOf(HttpError);
-        await expect(resultPromise).rejects.toMatchObject({
-            message: getErrorMessage("User not found"),
-=======
+
             expect(mockResponse.clearCookie).toHaveBeenCalledWith('jwt');
             expect(result).toEqual({ message: 'User logged out successfully' });
->>>>>>> ecb52e60
+        development
         });
     });
 });