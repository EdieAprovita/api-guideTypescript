import { Request, Response, NextFunction } from 'express';
import helmet from 'helmet';
import rateLimit from 'express-rate-limit';
import { randomUUID } from 'crypto';

/**
 * Configure Helmet for security headers
 */
export const configureHelmet = () => {
    return helmet({
        // Content Security Policy
        contentSecurityPolicy: {
            directives: {
                defaultSrc: ["'self'"],
                // In production, avoid allowing inline styles. During local/dev, allow inline for DX.
                styleSrc:
                    process.env.NODE_ENV === 'production'
                        ? ["'self'", 'https:']
                        : ["'self'", "'unsafe-inline'", 'https:'],
                // In production, do not allow inline scripts or eval to reduce XSS risk.
                scriptSrc:
                    process.env.NODE_ENV === 'production' ? ["'self'"] : ["'self'", "'unsafe-eval'", "'unsafe-inline'"],
                imgSrc: ["'self'", 'data:', 'https:'],
                connectSrc: ["'self'", 'https:'],
                fontSrc: ["'self'", 'https:', 'data:'],
                objectSrc: ["'none'"],
                mediaSrc: ["'self'"],
                frameSrc: ["'none'"],
                frameAncestors: ["'none'"],
                baseUri: ["'self'"],
                formAction: ["'self'"],
                upgradeInsecureRequests: process.env.NODE_ENV === 'production' ? [] : null,
            },
        },

        // HTTP Strict Transport Security
        hsts: {
            maxAge: 31536000, // 1 year
            includeSubDomains: true,
            preload: true,
        },

        // Hide X-Powered-By header
        hidePoweredBy: true,

        // X-Content-Type-Options
        noSniff: true,

        // X-Frame-Options
        frameguard: { action: 'deny' },

        // X-XSS-Protection
        xssFilter: true,

        // Referrer Policy
        referrerPolicy: { policy: 'strict-origin-when-cross-origin' },

        // Note: expectCt deprecated in newer helmet versions

        // Permissions Policy (Feature Policy)
        permittedCrossDomainPolicies: false,
    });
};

/**
 * HTTPS enforcement middleware without user-controlled redirects
 */
export const enforceHTTPS = (req: Request, res: Response, next: NextFunction) => {
    if (process.env.NODE_ENV === 'production') {
        // Check if request is already HTTPS
        const isSecure = req.secure || false;
        const isForwardedHttps = req.headers['x-forwarded-proto'] === 'https';
        const isForwardedSsl = req.headers['x-forwarded-ssl'] === 'on';
        const isHttps = isSecure || isForwardedHttps || isForwardedSsl;

        if (!isHttps) {
            // Instead of redirecting based on user input, return an error
            // or redirect to a predefined secure URL
            const secureBaseUrl = process.env.SECURE_BASE_URL || 'https://localhost';

            // Build redirect URL using only trusted environment variables
            // Don't include user-controlled path to prevent open redirect attacks
            const redirectURL = secureBaseUrl;

            return res.redirect(302, redirectURL);
        }
    }

    // Allow HTTPS requests or non-production environments
    return next();
};

/**
 * Advanced rate limiting for different endpoints
 */
export const createAdvancedRateLimit = (options: {
    windowMs?: number;
    max?: number;
    message?: string;
    skipSuccessfulRequests?: boolean;
    skipFailedRequests?: boolean;
    keyGenerator?: (req: Request) => string;
}) => {
    return rateLimit({
        windowMs: options.windowMs ?? 15 * 60 * 1000, // 15 minutes
        max: options.max ?? 100,
        message: {
            success: false,
            message: options.message ?? 'Too many requests from this IP, please try again later.',
        },
        standardHeaders: true,
        legacyHeaders: false,
        skipSuccessfulRequests: options.skipSuccessfulRequests ?? false,
        skipFailedRequests: options.skipFailedRequests ?? false,
        keyGenerator: options.keyGenerator ?? ((req: Request) => req.ip ?? 'unknown'),
        handler: (_req: Request, res: Response) => {
            res.status(429).json({
                success: false,
                message: options.message ?? 'Rate limit exceeded',
                retryAfter: Math.round((options.windowMs ?? 15 * 60 * 1000) / 1000),
            });
        },
    });
};

/**
 * IP-based rate limiting with different limits for different user types
 */
export const smartRateLimit = createAdvancedRateLimit({
    windowMs: 15 * 60 * 1000, // 15 minutes
    max: 200, // Fixed number for now, can be made dynamic later
    keyGenerator: (req: Request) => {
        // Use user ID if authenticated, otherwise IP
        return req.user ? `user:${req.user._id}` : `ip:${req.ip}`;
    },
});

/**
 * Suspicious activity detection middleware
 */
export const detectSuspiciousActivity = (req: Request, res: Response, next: NextFunction) => {
    // Skip security checks for authentication endpoints only
    // Use exact path matching to prevent bypass vulnerabilities
    const authEndpoints = ['/register', '/login', '/reset-password'];
    const isAuthEndpoint = authEndpoints.some(endpoint => req.path === endpoint || req.path.endsWith(endpoint));

    if (isAuthEndpoint) {
        return next();
    }

    const suspiciousPatterns = [
        // SQL injection patterns - safer regex without nested quantifiers
        /\b(union|select|insert|update|delete|drop|create|alter|exec|script)\b/i,
        // XSS patterns - safer regex without nested quantifiers
        /<script[^>]*>[^<]*<\/script>/gi,
        /javascript:/gi,
        /on\w+\s*=/gi,
        // Path traversal
        /\.\.\//g,
        /\.\.\\/g,
        // Command injection - detect common command injection patterns
        /[;&|`$()]/g, // Flag any command injection special chars
    ];

    const checkValue = (value: unknown): boolean => {
        if (typeof value === 'string') {
            return suspiciousPatterns.some(pattern => pattern.test(value));
        }
        if (typeof value === 'object' && value !== null) {
            return Object.values(value).some(checkValue);
        }
        return false;
    };

<<<<<<< HEAD
    const isSuspicious = Boolean(checkValue(req.body) || checkValue(req.query) || checkValue(req.params));
=======
    const isSuspicious = checkValue(req.body) || checkValue(req.query) || checkValue(req.params);
>>>>>>> d48f655a

    if (isSuspicious) {
        // Log metadata only to avoid leaking sensitive payloads
        const logDetails = {
            method: req.method,
            url: req.url,
            userAgent: req.get('User-Agent'),
            bodyKeys: typeof req.body === 'object' && req.body !== null ? Object.keys(req.body) : undefined,
            queryKeys: typeof req.query === 'object' && req.query !== null ? Object.keys(req.query) : undefined,
            paramKeys: typeof req.params === 'object' && req.params !== null ? Object.keys(req.params) : undefined,
        };
        console.warn(`Suspicious activity detected from IP: ${req.ip}`, logDetails);

        return res.status(400).json({
            success: false,
            message: 'Suspicious request detected',
        });
    }

    return next();
};

/**
 * Request size limiting middleware
 */
export const limitRequestSize = (maxSize: number = 1024 * 1024) => {
    // 1MB default
    return (req: Request, res: Response, next: NextFunction) => {
        const contentLength = req.get('content-length');
        const numericLength = contentLength ? parseInt(contentLength) : undefined;
        const computedBodySize = req.body ? Buffer.byteLength(JSON.stringify(req.body)) : 0;

        if ((numericLength && numericLength > maxSize) || computedBodySize > maxSize) {
            return res.status(413).json({
                success: false,
                message: 'Request entity too large',
                maxSize: `${maxSize / 1024 / 1024}MB`,
            });
        }

        return next();
    };
};

/**
 * User-Agent validation middleware
 */
export const validateUserAgent = (req: Request, res: Response, next: NextFunction) => {
    const userAgent = req.get('User-Agent');

    if (!userAgent) {
        return res.status(400).json({
            success: false,
            message: 'User-Agent header is required',
        });
    }

    // Block known malicious user agents
    const blockedUserAgents = [
        /sqlmap/i,
        /nikto/i,
        /netsparker/i,
        /acunetix/i,
        /nessus/i,
        /openvas/i,
        /masscan/i,
        /nmap/i,
    ];

    if (blockedUserAgents.some(pattern => pattern.test(userAgent))) {
        return res.status(403).json({
            success: false,
            message: 'Blocked user agent',
        });
    }

    return next();
};

/**
 * Geo-blocking middleware (basic implementation)
 */
export const geoBlock = (blockedCountries: string[] = []) => {
    return (req: Request, res: Response, next: NextFunction) => {
        const country = req.get('CF-IPCountry') ?? req.get('X-Country-Code');

        if (country && blockedCountries.includes(country.toUpperCase())) {
            return res.status(403).json({
                success: false,
                message: 'Access denied from your location',
            });
        }

        return next();
    };
};

/**
 * API versioning middleware
 */
export const requireAPIVersion = (supportedVersions: string[] = ['v1']) => {
    return (req: Request, res: Response, next: NextFunction) => {
        const version = (req.headers['api-version'] as string) ?? (req.query.version as string) ?? 'v1'; // default version

        if (!supportedVersions.includes(version)) {
            return res.status(400).json({
                success: false,
                message: 'Unsupported API version',
                supportedVersions,
            });
        }

        req.apiVersion = version;
        return next();
    };
};

/**
 * Request correlation ID middleware for tracing
 */
export const addCorrelationId = (req: Request, res: Response, next: NextFunction) => {
    const correlationId =
        req.get('X-Correlation-ID') ?? req.get('X-Request-ID') ?? `req-${Date.now()}-${randomUUID().substring(0, 8)}`;

    req.correlationId = correlationId;
    res.setHeader('X-Correlation-ID', correlationId);

    return next();
};

// Type augmentation for Request interface
declare global {
    namespace Express {
        interface Request {
            apiVersion?: string;
            correlationId?: string;
        }
    }
}<|MERGE_RESOLUTION|>--- conflicted
+++ resolved
@@ -172,11 +172,7 @@
         return false;
     };
 
-<<<<<<< HEAD
     const isSuspicious = Boolean(checkValue(req.body) || checkValue(req.query) || checkValue(req.params));
-=======
-    const isSuspicious = checkValue(req.body) || checkValue(req.query) || checkValue(req.params);
->>>>>>> d48f655a
 
     if (isSuspicious) {
         // Log metadata only to avoid leaking sensitive payloads
