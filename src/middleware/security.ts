--- conflicted
+++ resolved
@@ -20,12 +20,20 @@
                 objectSrc: ["'none'"],
                 mediaSrc: ["'self'"],
                 frameSrc: ["'none'"],
-                frameAncestors: ["'none'"],
                 baseUri: ["'self'"],
                 formAction: ["'self'"],
                 upgradeInsecureRequests: process.env.NODE_ENV === 'production' ? [] : null,
             },
         },
+
+        // X-Content-Type-Options
+        noSniff: true,
+
+        // X-Frame-Options
+        frameguard: { action: 'deny' },
+
+        // X-XSS-Protection
+        xssFilter: true,
 
         // HTTP Strict Transport Security
         hsts: {
@@ -34,26 +42,10 @@
             preload: true,
         },
 
-        // Hide X-Powered-By header
-        hidePoweredBy: true,
-
-        // X-Content-Type-Options
-        noSniff: true,
-
-        // X-Frame-Options
-        frameguard: { action: 'deny' },
-
-        // X-XSS-Protection
-        xssFilter: true,
-
         // Referrer Policy
         referrerPolicy: { policy: 'strict-origin-when-cross-origin' },
 
-<<<<<<< HEAD
         // Note: expectCt is deprecated in newer versions of helmet
-=======
-        // Note: expectCt deprecated in newer helmet versions
->>>>>>> dee5b83f
 
         // Permissions Policy (Feature Policy)
         permittedCrossDomainPolicies: false,
@@ -61,7 +53,7 @@
 };
 
 /**
- * HTTPS enforcement middleware with host validation
+ * HTTPS enforcement middleware
  */
 export const enforceHTTPS = (req: Request, res: Response, next: NextFunction) => {
     if (process.env.NODE_ENV === 'production') {
@@ -78,13 +70,8 @@
             });
         }
 
-<<<<<<< HEAD
         if (req.get('x-forwarded-proto') !== 'https') {
             const host = req.get('host');
-=======
-        if (req.header('x-forwarded-proto') !== 'https') {
-            const host = req.header('host');
->>>>>>> dee5b83f
 
             if (!host || !allowedHosts.includes(host)) {
                 return res.status(400).json({
@@ -97,11 +84,7 @@
             return res.status(301).json({
                 success: false,
                 message: 'HTTPS required',
-<<<<<<< HEAD
                 redirectTo: `https://${host}${req.originalUrl}`,
-=======
-                redirectTo: `https://${host}${req.url}`,
->>>>>>> dee5b83f
             });
         }
     }
@@ -131,19 +114,11 @@
         skipSuccessfulRequests: options.skipSuccessfulRequests ?? false,
         skipFailedRequests: options.skipFailedRequests ?? false,
         keyGenerator: options.keyGenerator ?? ((req: Request) => req.ip ?? 'unknown'),
-<<<<<<< HEAD
-        handler: (req: Request, res: Response) => {
+        handler: (_req: Request, res: Response) => {
             res.status(429).json({
                 success: false,
                 message: options.message ?? 'Rate limit exceeded',
                 retryAfter: Math.round((options.windowMs ?? 15 * 60 * 1000) / 1000),
-=======
-        handler: (_req: Request, res: Response) => {
-            res.status(429).json({
-                success: false,
-                message: options.message ?? 'Rate limit exceeded',
-                retryAfter: Math.round(options.windowMs! / 1000) ?? 900,
->>>>>>> dee5b83f
             });
         },
     });
@@ -166,17 +141,10 @@
  */
 export const detectSuspiciousActivity = (req: Request, res: Response, next: NextFunction) => {
     const suspiciousPatterns = [
-<<<<<<< HEAD
-        // SQL injection patterns
-        /(\b(union|select|insert|update|delete|drop|create|alter|exec|script)\b)/i,
-        // XSS patterns
-        /<script[\s\S]*?>[\s\S]*?<\/script>/gi,
-=======
         // SQL injection patterns - safer regex without nested quantifiers
         /\b(union|select|insert|update|delete|drop|create|alter|exec|script)\b/i,
         // XSS patterns - safer regex without nested quantifiers
         /<script[^>]*>[^<]*<\/script>/gi,
->>>>>>> dee5b83f
         /javascript:/gi,
         /on\w+\s*=/gi,
         // Path traversal
@@ -195,7 +163,6 @@
         }
         return false;
     };
-<<<<<<< HEAD
 
     const isSuspicious = checkValue(req.body) || checkValue(req.query) || checkValue(req.params);
 
@@ -216,30 +183,7 @@
         });
     }
 
-    next();
-=======
-
-    const isSuspicious = checkValue(req.body) || checkValue(req.query) || checkValue(req.params);
-
-    if (isSuspicious) {
-        // Log suspicious activity
-        console.warn(`Suspicious activity detected from IP: ${req.ip}`, {
-            method: req.method,
-            url: req.url,
-            userAgent: req.get('User-Agent'),
-            body: req.body,
-            query: req.query,
-            params: req.params,
-        });
-
-        return res.status(400).json({
-            success: false,
-            message: 'Suspicious request detected',
-        });
-    }
-
     return next();
->>>>>>> dee5b83f
 };
 
 /**
@@ -249,7 +193,6 @@
     // 1MB default
     return (req: Request, res: Response, next: NextFunction) => {
         const contentLength = req.get('content-length');
-<<<<<<< HEAD
 
         if (contentLength && parseInt(contentLength) > maxSize) {
             return res.status(413).json({
@@ -259,19 +202,7 @@
             });
         }
 
-        next();
-=======
-
-        if (contentLength && parseInt(contentLength) > maxSize) {
-            return res.status(413).json({
-                success: false,
-                message: 'Request entity too large',
-                maxSize: `${maxSize / 1024 / 1024}MB`,
-            });
-        }
-
         return next();
->>>>>>> dee5b83f
     };
 };
 
@@ -280,7 +211,6 @@
  */
 export const validateUserAgent = (req: Request, res: Response, next: NextFunction) => {
     const userAgent = req.get('User-Agent');
-<<<<<<< HEAD
 
     if (!userAgent) {
         return res.status(400).json({
@@ -289,16 +219,6 @@
         });
     }
 
-=======
-
-    if (!userAgent) {
-        return res.status(400).json({
-            success: false,
-            message: 'User-Agent header is required',
-        });
-    }
-
->>>>>>> dee5b83f
     // Block known malicious user agents
     const blockedUserAgents = [
         /sqlmap/i,
@@ -318,11 +238,7 @@
         });
     }
 
-<<<<<<< HEAD
-    next();
-=======
     return next();
->>>>>>> dee5b83f
 };
 
 /**
@@ -330,11 +246,7 @@
  */
 export const geoBlock = (blockedCountries: string[] = []) => {
     return (req: Request, res: Response, next: NextFunction) => {
-<<<<<<< HEAD
         const country = req.get('CF-IPCountry') ?? req.get('X-Country-Code');
-=======
-        const country = req.get('CF-IPCountry') || req.get('X-Country-Code');
->>>>>>> dee5b83f
 
         if (country && blockedCountries.includes(country.toUpperCase())) {
             return res.status(403).json({
@@ -343,11 +255,7 @@
             });
         }
 
-<<<<<<< HEAD
-        next();
-=======
         return next();
->>>>>>> dee5b83f
     };
 };
 
@@ -357,7 +265,6 @@
 export const requireAPIVersion = (supportedVersions: string[] = ['v1']) => {
     return (req: Request, res: Response, next: NextFunction) => {
         const version = (req.headers['api-version'] as string) ?? (req.query.version as string) ?? 'v1'; // default version
-<<<<<<< HEAD
 
         if (!supportedVersions.includes(version)) {
             return res.status(400).json({
@@ -366,21 +273,9 @@
                 supportedVersions,
             });
         }
-        req.apiVersion = version;
-        next();
-=======
-
-        if (!supportedVersions.includes(version)) {
-            return res.status(400).json({
-                success: false,
-                message: 'Unsupported API version',
-                supportedVersions,
-            });
-        }
 
         req.apiVersion = version;
         return next();
->>>>>>> dee5b83f
     };
 };
 
@@ -393,13 +288,9 @@
  */
 export const addCorrelationId = (req: Request, res: Response, next: NextFunction) => {
     const correlationId =
-<<<<<<< HEAD
         req.get('X-Correlation-ID') ??
         req.get('X-Request-ID') ??
         `${CORRELATION_ID_PREFIX}-${Date.now()}-${randomUUID().substring(0, CORRELATION_ID_LENGTH)}`;
-=======
-        req.get('X-Correlation-ID') ?? req.get('X-Request-ID') ?? `req-${Date.now()}-${randomUUID().substring(0, 8)}`;
->>>>>>> dee5b83f
 
     req.correlationId = correlationId;
     res.setHeader('X-Correlation-ID', correlationId);
