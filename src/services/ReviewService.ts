import { Review, IReview } from '../models/Review';
import { HttpError, HttpStatusCode } from '../types/Errors';
<<<<<<< HEAD
import { getErrorMessage } from '../types/modalTypes';
import { Types, startSession, ClientSession } from 'mongoose';
import { cacheService, CacheService } from './CacheService';
import logger from '../utils/logger';

type EntityType = 'Restaurant' | 'Recipe' | 'Market' | 'Business' | 'Doctor' | 'Sanctuary';

interface ReviewQueryOptions {
    page: number;
    limit: number;
    rating?: number;
    sort: string;
}

interface PaginatedReviews {
    data: IReview[];
    pagination: {
        currentPage: number;
        totalPages: number;
        totalItems: number;
        itemsPerPage: number;
        hasNext: boolean;
        hasPrevious: boolean;
    };
=======
import { cacheService } from './CacheService';
import mongoose, { Types, startSession } from 'mongoose';

interface ReviewFilters {
    entityType?: string;
    entity?: string;
    rating?: number | { $gte?: number; $lte?: number };
    author?: string;
    sort?: string;
    page?: number;
    limit?: number;
>>>>>>> fde4e67a
}

interface ReviewStats {
    totalReviews: number;
    averageRating: number;
    ratingDistribution: {
        1: number;
        2: number;
        3: number;
        4: number;
        5: number;
    };
}

interface PaginationOptions {
    page?: number;
    limit?: number;
    sortBy?: string;
    sortOrder?: 'asc' | 'desc';
}

const VALID_ENTITY_TYPES = ['Restaurant', 'Recipe', 'Market', 'Business', 'Doctor', 'Sanctuary'] as const;
type ValidEntityType = (typeof VALID_ENTITY_TYPES)[number];

<<<<<<< HEAD
class ReviewService implements IReviewService {
    async addReview(reviewData: Partial<IReview>): Promise<IReview> {
        const session = await startSession();
        
        try {
            let createdReviewId: string = '';
            
            await session.withTransaction(async () => {
                // Sanitize and validate review data to prevent NoSQL injection
                const sanitizedData = this.sanitizeReviewData(reviewData);
                
                // Create the review
                const [review] = await Review.create([sanitizedData], { session });
                if (!review) {
                    throw new HttpError(HttpStatusCode.INTERNAL_SERVER_ERROR, getErrorMessage('Failed to create review'));
                }
                createdReviewId = review._id.toString();
                
                // Update entity rating and numReviews atomically
                if (review.entityType && review.entity) {
                    await this.updateEntityRatingAtomic(review.entityType, review.entity, session);
                    
                    // Add review reference to entity
                    await this.addReviewToEntity(review.entityType, review.entity, new Types.ObjectId(review._id), session);
                }
            });
            
            // Fetch populated review outside transaction for return
            const populatedReview = await Review.findById(createdReviewId).populate('author', 'firstName lastName');
            if (!populatedReview) {
                throw new HttpError(HttpStatusCode.INTERNAL_SERVER_ERROR, getErrorMessage('Review created but not found'));
            }
            
            // Phase 6: Invalidate cache for the entity
            if (populatedReview.entityType && populatedReview.entity) {
                await this.invalidateEntityCache(populatedReview.entityType, populatedReview.entity.toString());
            }
            
            // Phase 8: Structured logging
            logger.info('Review created successfully', {
                operation: 'review_created',
                entityType: populatedReview.entityType,
                entityId: populatedReview.entity?.toString(),
                authorId: populatedReview.author?.toString(),
                reviewId: populatedReview._id,
                rating: populatedReview.rating
            });
            
            return populatedReview;
        } finally {
            await session.endSession();
        }
=======
const validateEntityTypeAndId = async (entityType: string, entityId: string): Promise<void> => {
    if (!VALID_ENTITY_TYPES.includes(entityType as ValidEntityType)) {
        throw new HttpError(HttpStatusCode.BAD_REQUEST, `Invalid entity type: ${entityType}`);
>>>>>>> fde4e67a
    }

    if (!Types.ObjectId.isValid(entityId)) {
        throw new HttpError(HttpStatusCode.BAD_REQUEST, 'Invalid entity ID format');
    }

    // Skip DB existence check in test environment to avoid heavy module imports
    if (process.env.NODE_ENV === 'test') return;

    // Dynamically import the model only when needed to avoid test mocking conflicts
    let EntityModel: any;
    switch (entityType as ValidEntityType) {
        case 'Restaurant':
            EntityModel = (await import('../models/Restaurant')).Restaurant;
            break;
        case 'Recipe':
            EntityModel = (await import('../models/Recipe')).Recipe;
            break;
        case 'Market':
            EntityModel = (await import('../models/Market')).Market;
            break;
        case 'Business':
            EntityModel = (await import('../models/Business')).Business;
            break;
        case 'Doctor':
            EntityModel = (await import('../models/Doctor')).Doctor;
            break;
        case 'Sanctuary':
            EntityModel = (await import('../models/Sanctuary')).Sanctuary;
            break;
        default:
            throw new HttpError(HttpStatusCode.BAD_REQUEST, `Invalid entity type: ${entityType}`);
    }

<<<<<<< HEAD
        // Validate and sanitize pagination parameters
        const sanitizedPage = Math.max(1, Math.floor(Number(page)) || 1);
        const sanitizedLimit = Math.min(100, Math.max(1, Math.floor(Number(limit)) || 10));
        const sanitizedOptions: ReviewQueryOptions = { 
            page: sanitizedPage, 
            limit: sanitizedLimit, 
            ...(rating !== undefined && { rating }), 
            sort 
        };
=======
    const entity = await EntityModel.findById(entityId);
    if (!entity) {
        throw new HttpError(HttpStatusCode.NOT_FOUND, `${entityType} not found`);
    }
};

const buildReviewListCacheKey = (
    entityType: string,
    entityId: string,
    page: number,
    limit: number,
    sortField: string,
    rating?: number
): string => {
    const parts = [`p=${page}`, `l=${limit}`];
    if (typeof rating === 'number') parts.push(`r=${rating}`);
    parts.push(`s=${sortField}`);
    return `reviews:${entityType}:${entityId}:` + parts.join('&');
};

const extractPaginationParams = (filters: ReviewFilters, pagination: PaginationOptions) => {
    const page = Math.max(1, pagination.page ?? filters.page ?? 1);
    const limit = Math.min(100, Math.max(1, pagination.limit ?? filters.limit ?? 10));
    return { page, limit };
};

const extractSortParams = (filters: ReviewFilters, pagination: PaginationOptions) => {
    const sortRaw: string | undefined = (pagination as any).sortBy ?? filters.sort ?? undefined;
    const sortFieldRaw = typeof sortRaw === 'string' ? sortRaw : undefined;
    const sortIsDesc = sortFieldRaw?.startsWith('-') ?? false;
    const sortFieldClean = sortFieldRaw?.replace(/^-/, '') || undefined;
    const allowedSortFields = new Set(['rating', 'createdAt', 'helpfulCount', 'visitDate']);
    const sortField = sortFieldClean && allowedSortFields.has(sortFieldClean) ? sortFieldClean : 'createdAt';

    let sortDir: 1 | -1;
    if (sortIsDesc) {
        sortDir = -1;
    } else if (pagination.sortOrder === 'asc') {
        sortDir = 1;
    } else {
        sortDir = -1;
    }
>>>>>>> fde4e67a

    return { sortField, sortDir };
};

const extractRatingForKey = (filters: ReviewFilters): number | undefined => {
    const prelimRating = filters.rating;
    if (typeof prelimRating === 'number') {
        return Math.max(1, Math.min(5, prelimRating));
    }
    return undefined;
};

const buildSafeQuery = (entityType: string, entityId: string, filters: ReviewFilters) => {
    const objectId = new Types.ObjectId(entityId);
    const query: Record<string, unknown> = {
        entityType,
        // Support legacy 'restaurant' field for backward compatibility
        $or: [{ entity: objectId }, { restaurant: objectId }],
    };

    if (filters.author && typeof filters.author === 'string' && Types.ObjectId.isValid(filters.author)) {
        query.author = new Types.ObjectId(filters.author);
    }

    if (typeof filters.rating === 'number') {
        const r = Math.max(1, Math.min(5, filters.rating));
        query.rating = r;
    } else if (filters.rating && typeof filters.rating === 'object') {
        const range: Record<string, number> = {};
        if (typeof (filters.rating as any).$gte === 'number') {
            range.$gte = Math.max(1, Math.min(5, (filters.rating as any).$gte));
        }
        if (typeof (filters.rating as any).$lte === 'number') {
            range.$lte = Math.max(1, Math.min(5, (filters.rating as any).$lte));
        }
        if (Object.keys(range).length) {
            query.rating = range;
        }
    }

    return query;
};

export const reviewService = {
    async getReviewsByEntity(
        entityType: string,
        entityId: string,
        filters: ReviewFilters = {},
        pagination: PaginationOptions = {}
    ): Promise<{
        data: IReview[];
        pagination: {
            currentPage: number;
            totalPages: number;
            totalItems: number;
            itemsPerPage: number;
            hasNext: boolean;
            hasPrevious: boolean;
        };
    }> {
        await validateEntityTypeAndId(entityType, entityId);

        const { page, limit } = extractPaginationParams(filters, pagination);
        const { sortField, sortDir } = extractSortParams(filters, pagination);
        const ratingForKey = extractRatingForKey(filters);

        const cacheKey = buildReviewListCacheKey(entityType, entityId, page, limit, sortField, ratingForKey);

        const cached = await cacheService.get<{
            data: IReview[];
            pagination: {
                currentPage: number;
                totalPages: number;
                totalItems: number;
                itemsPerPage: number;
                hasNext: boolean;
                hasPrevious: boolean;
            };
        }>(cacheKey);
        if (cached) {
            return cached;
        }

        const skip = (page - 1) * limit;
        const query = buildSafeQuery(entityType, entityId, filters);
        const sortOptions: Record<string, 1 | -1> = {};
        sortOptions[sortField] = sortDir;

        const [reviews, totalCount] = await Promise.all([
            Review.find(query).populate('author', 'name').sort(sortOptions).skip(skip).limit(limit),
            Review.countDocuments(query),
        ]);

        const totalPages = Math.ceil(totalCount / limit);
        const result = {
            data: reviews,
            pagination: {
                currentPage: page,
                totalPages,
                totalItems: totalCount,
                itemsPerPage: limit,
                hasNext: page < totalPages,
                hasPrevious: page > 1,
            },
        } as const;

        await cacheService.setWithTags(cacheKey, result, [`reviews:${entityType}:${entityId}`, 'reviews']);
        return result as any;
    },

    async getReviewStats(entityType: string, entityId: string): Promise<ReviewStats> {
        await validateEntityTypeAndId(entityType, entityId);

        const cacheKey = `reviews:stats:${entityType}:${entityId}`;
        const cached = await cacheService.get<ReviewStats>(cacheKey);
        if (cached) {
            return cached;
        }

        // Use aggregation to align with tests and avoid heavy in-memory work
        const safeEntityId = new Types.ObjectId(entityId);
        const safeEntityType = entityType as ValidEntityType;
        const agg = await Review.aggregate([
            {
                $match: {
                    $or: [{ entityType: safeEntityType, entity: safeEntityId }, { restaurant: safeEntityId }],
                },
            },
            {
                $group: {
                    _id: null,
                    averageRating: { $avg: '$rating' },
                    totalReviews: { $sum: 1 },
                    ratingDistribution: { $push: '$rating' },
                },
            },
        ]);

        const base = agg[0] || { averageRating: 0, totalReviews: 0, ratingDistribution: [] as number[] };
        const rd = { 1: 0, 2: 0, 3: 0, 4: 0, 5: 0 } as Record<1 | 2 | 3 | 4 | 5, number>;
        (base.ratingDistribution as number[]).forEach(r => {
            const key = Math.max(1, Math.min(5, Math.round(r))) as 1 | 2 | 3 | 4 | 5;
            rd[key] = (rd[key] || 0) + 1;
        });

        const stats: ReviewStats = {
            totalReviews: base.totalReviews || 0,
            averageRating: Math.round(((base.averageRating || 0) as number) * 100) / 100,
            ratingDistribution: rd as any,
        };

        await cacheService.setWithTags(cacheKey, stats, [`reviews:${entityType}:${entityId}`, 'reviews']);
        return stats;
    },

    async addReview(reviewData: Partial<IReview>): Promise<IReview> {
        if (!reviewData.entityType || !reviewData.entity) {
            throw new HttpError(HttpStatusCode.BAD_REQUEST, 'Entity type and entity ID are required');
        }

        await validateEntityTypeAndId(reviewData.entityType, reviewData.entity.toString());

        if (!reviewData.author || !mongoose.Types.ObjectId.isValid(reviewData.author.toString())) {
            throw new HttpError(HttpStatusCode.BAD_REQUEST, 'Valid author ID is required');
        }

        const existingReview = await Review.findOne({
            author: new Types.ObjectId(reviewData.author.toString()),
            entityType: reviewData.entityType,
            entity: new Types.ObjectId(reviewData.entity.toString()),
        });

        if (existingReview) {
            throw new HttpError(HttpStatusCode.CONFLICT, 'User has already reviewed this entity');
        }

        const session = await startSession();

        try {
            const review = await session.withTransaction(async () => {
                const [newReview] = await Review.create([reviewData], { session });
                return newReview;
            });

            if (!review) {
                throw new HttpError(HttpStatusCode.INTERNAL_SERVER_ERROR, 'Failed to create review');
            }

            await cacheService.invalidateByTag(`reviews:${reviewData.entityType}:${reviewData.entity}`);

            return review;
        } finally {
            await session.endSession();
        }
    },

    // Backward-compatible alias
    createReview(reviewData: Partial<IReview>): Promise<IReview> {
        return this.addReview(reviewData);
    },

    async updateReview(reviewId: string, updateData: Partial<IReview>, userId: string): Promise<IReview> {
        if (!Types.ObjectId.isValid(reviewId)) {
            throw new HttpError(HttpStatusCode.BAD_REQUEST, 'Invalid review ID format');
        }

        if (!Types.ObjectId.isValid(userId)) {
            throw new HttpError(HttpStatusCode.BAD_REQUEST, 'Invalid user ID format');
        }

        const review = await Review.findById(reviewId);
        if (!review) {
            throw new HttpError(HttpStatusCode.NOT_FOUND, 'Review not found');
        }

        if (review.author.toString() !== userId) {
            throw new HttpError(HttpStatusCode.FORBIDDEN, 'Unauthorized to update this review');
        }

        const session = await startSession();

        try {
            const updatedReview = await session.withTransaction(async () => {
                const updated = await Review.findByIdAndUpdate(
                    reviewId,
                    { ...updateData, updatedAt: new Date() },
                    { new: true, session }
                );
                return updated;
            });

            if (updatedReview) {
                await cacheService.invalidateByTag(`reviews:${updatedReview.entityType}:${updatedReview.entity}`);
            }
<<<<<<< HEAD
            
            // Phase 8: Structured logging
            logger.info('Review updated successfully', {
                operation: 'review_updated',
                entityType: populatedReview.entityType,
                entityId: populatedReview.entity?.toString(),
                authorId: populatedReview.author?.toString(),
                reviewId: populatedReview._id,
                rating: populatedReview.rating
            });
            
            return populatedReview;
=======

            return updatedReview!;
>>>>>>> fde4e67a
        } finally {
            await session.endSession();
        }
    },

    async deleteReview(reviewId: string, userId: string): Promise<void> {
        if (!Types.ObjectId.isValid(reviewId)) {
            throw new HttpError(HttpStatusCode.BAD_REQUEST, 'Invalid review ID format');
        }

        if (!Types.ObjectId.isValid(userId)) {
            throw new HttpError(HttpStatusCode.BAD_REQUEST, 'Invalid user ID format');
        }

        const review = await Review.findById(reviewId);
        if (!review) {
            throw new HttpError(HttpStatusCode.NOT_FOUND, 'Review not found');
        }

        if (review.author.toString() !== userId) {
            throw new HttpError(HttpStatusCode.FORBIDDEN, 'Unauthorized to delete this review');
        }

        const session = await startSession();

        try {
            await session.withTransaction(async () => {
                await Review.findByIdAndDelete(reviewId, { session });
            });
<<<<<<< HEAD
            
            // Phase 6: Invalidate cache for the entity
            if (entityToInvalidate) {
                const { entityType, entityId } = entityToInvalidate;
                await this.invalidateEntityCache(entityType, entityId);
            }
            
            // Phase 8: Structured logging
            if (entityToInvalidate) {
                const { entityType, entityId } = entityToInvalidate;
                logger.info('Review deleted successfully', {
                    operation: 'review_deleted',
                    entityType,
                    entityId,
                    reviewId
                });
            }
=======

            await cacheService.invalidateByTag(`reviews:${review.entityType}:${review.entity}`);
>>>>>>> fde4e67a
        } finally {
            await session.endSession();
        }
    },

    async markAsHelpful(reviewId: string, userId: string): Promise<IReview> {
        if (!Types.ObjectId.isValid(reviewId)) {
            throw new HttpError(HttpStatusCode.BAD_REQUEST, 'Invalid review ID format');
        }

        if (!Types.ObjectId.isValid(userId)) {
            throw new HttpError(HttpStatusCode.BAD_REQUEST, 'Invalid user ID format');
        }

        const review = await Review.findById(reviewId);
        if (!review) {
            throw new HttpError(HttpStatusCode.NOT_FOUND, 'Review not found');
        }

        const userObjectId = new Types.ObjectId(userId);
        if (review.helpfulVotes.some(vote => vote.toString() === userId)) {
            throw new HttpError(HttpStatusCode.CONFLICT, 'User has already voted this review as helpful');
        }

        const session = await startSession();

        try {
            const updatedReview = await session.withTransaction(async () => {
                review.helpfulVotes.push(userObjectId);
                review.helpfulCount = review.helpfulVotes.length;
                return await review.save({ session });
            });

<<<<<<< HEAD
        // Phase 8: Structured logging
        logger.info('Helpful vote added successfully', {
            operation: 'helpful_vote_added',
            entityType: review.entityType,
            entityId: review.entity?.toString(),
            reviewId: review._id,
            userId
        });

        return review;
    }
=======
            await cacheService.invalidateByTag(`reviews:${review.entityType}:${review.entity}`);

            return updatedReview;
        } finally {
            await session.endSession();
        }
    },
>>>>>>> fde4e67a

    async removeHelpfulVote(reviewId: string, userId: string): Promise<IReview> {
        if (!Types.ObjectId.isValid(reviewId)) {
            throw new HttpError(HttpStatusCode.BAD_REQUEST, 'Invalid review ID format');
        }

        if (!Types.ObjectId.isValid(userId)) {
            throw new HttpError(HttpStatusCode.BAD_REQUEST, 'Invalid user ID format');
        }

        const review = await Review.findById(reviewId);
        if (!review) {
            throw new HttpError(HttpStatusCode.NOT_FOUND, 'Review not found');
        }

        const voteIndex = review.helpfulVotes.findIndex(vote => vote.toString() === userId);
        if (voteIndex === -1) {
<<<<<<< HEAD
            throw new HttpError(HttpStatusCode.NOT_FOUND, getErrorMessage('Vote not found'));
        }

        review.helpfulVotes.splice(voteIndex, 1);
        review.helpfulCount = review.helpfulVotes.length;
        await review.save();

        // Phase 6: Invalidate cache for the entity (helpful votes affect stats)
        if (review.entityType && review.entity) {
            await this.invalidateEntityCache(review.entityType, review.entity.toString());
        }

        // Phase 8: Structured logging
        logger.info('Helpful vote removed successfully', {
            operation: 'helpful_vote_removed',
            entityType: review.entityType,
            entityId: review.entity?.toString(),
            reviewId: review._id,
            userId
        });

        return review;
    }

    private sanitizeReviewData(reviewData: Partial<IReview>): Partial<IReview> {
        const sanitized: Partial<IReview> = {};

        this.applyRating(reviewData, sanitized);
        this.applyTitle(reviewData, sanitized);
        this.applyContent(reviewData, sanitized);
        this.applyVisitDate(reviewData, sanitized);
        this.applyRecommendedDishes(reviewData, sanitized);
        this.applyTags(reviewData, sanitized);
        this.applyAuthor(reviewData, sanitized);
        this.applyRestaurant(reviewData, sanitized);

        // Handle polymorphic entity fields and alias mapping
        this.handleEntityFields(reviewData as Record<string, unknown>, sanitized);

        // Legacy: If no restaurant field set but we have entity data, backfill for compatibility
        if (!sanitized.restaurant && sanitized.entity) {
            sanitized.restaurant = sanitized.entity;
=======
            throw new HttpError(HttpStatusCode.NOT_FOUND, 'Vote not found');
>>>>>>> fde4e67a
        }

        const session = await startSession();

        try {
            const updatedReview = await session.withTransaction(async () => {
                review.helpfulVotes.splice(voteIndex, 1);
                review.helpfulCount = review.helpfulVotes.length;
                return await review.save({ session });
            });

            await cacheService.invalidateByTag(`reviews:${review.entityType}:${review.entity}`);

            return updatedReview;
        } finally {
            await session.endSession();
        }
    },

    async findByUserAndEntity(userId: string, entityType: string, entityId: string): Promise<IReview | null> {
        if (!Types.ObjectId.isValid(userId)) {
            throw new HttpError(HttpStatusCode.BAD_REQUEST, 'Invalid user ID format');
        }

        await validateEntityTypeAndId(entityType, entityId);

        return await Review.findOne({
            author: new Types.ObjectId(userId),
            entityType,
            entity: new Types.ObjectId(entityId),
        });
    },

    async getReviewById(reviewId: string): Promise<IReview> {
        if (!Types.ObjectId.isValid(reviewId)) {
            throw new HttpError(HttpStatusCode.BAD_REQUEST, 'Invalid review ID format');
        }

        const cacheKey = `review:${reviewId}`;
        const cached = await cacheService.get<IReview>(cacheKey);
        if (cached) {
            return cached;
        }

        const review = await Review.findById(reviewId).populate('author', 'name');
        if (!review) {
            throw new HttpError(HttpStatusCode.NOT_FOUND, 'Review not found');
        }

        await cacheService.setWithTags(cacheKey, review, [`reviews:${review.entityType}:${review.entity}`], 300);
        return review;
    },

    async getTopRatedReviews(entityType: string): Promise<IReview[]> {
        const validTypes = [
            'Restaurant',
            'Recipe',
            'Market',
            'Business',
            'Doctor',
            'Sanctuary',
            'restaurant',
            'business',
            'doctor',
            'profession',
            'professionProfile',
            'sanctuary',
        ];
        const normalizedType = entityType.charAt(0).toUpperCase() + entityType.slice(1).toLowerCase();

        if (!validTypes.includes(entityType) && !validTypes.includes(normalizedType)) {
            throw new HttpError(HttpStatusCode.BAD_REQUEST, `Invalid entity type: ${entityType}`);
        }

        const cacheKey = `top-rated-reviews:${normalizedType}`;
        const cached = await cacheService.get<IReview[]>(cacheKey);
        if (cached) {
            return cached;
        }

        const reviews = await Review.find({
            entityType: normalizedType,
            rating: { $gte: 4 },
        })
            .sort({ rating: -1, helpfulCount: -1, createdAt: -1 })
            .limit(10)
            .populate('author', 'name');

        await cacheService.setWithTags(cacheKey, reviews, [`reviews:${normalizedType}`, 'top-rated'], 600);
        return reviews;
    },

    async listReviewsForModel(entityId: string): Promise<IReview[]> {
        if (!Types.ObjectId.isValid(entityId)) {
            throw new HttpError(HttpStatusCode.BAD_REQUEST, 'Invalid entity ID format');
        }

        const cacheKey = `reviews-for-entity:${entityId}`;
        const cached = await cacheService.get<IReview[]>(cacheKey);
        if (cached) {
            return cached;
        }

        const reviews = await Review.find({ entity: new Types.ObjectId(entityId) })
            .populate('author', 'name')
            .sort({ createdAt: -1 });

        await cacheService.setWithTags(cacheKey, reviews, [`reviews:entity:${entityId}`], 300);
        return reviews;
    },
};<|MERGE_RESOLUTION|>--- conflicted
+++ resolved
@@ -1,33 +1,8 @@
 import { Review, IReview } from '../models/Review';
 import { HttpError, HttpStatusCode } from '../types/Errors';
-<<<<<<< HEAD
-import { getErrorMessage } from '../types/modalTypes';
-import { Types, startSession, ClientSession } from 'mongoose';
-import { cacheService, CacheService } from './CacheService';
-import logger from '../utils/logger';
-
-type EntityType = 'Restaurant' | 'Recipe' | 'Market' | 'Business' | 'Doctor' | 'Sanctuary';
-
-interface ReviewQueryOptions {
-    page: number;
-    limit: number;
-    rating?: number;
-    sort: string;
-}
-
-interface PaginatedReviews {
-    data: IReview[];
-    pagination: {
-        currentPage: number;
-        totalPages: number;
-        totalItems: number;
-        itemsPerPage: number;
-        hasNext: boolean;
-        hasPrevious: boolean;
-    };
-=======
 import { cacheService } from './CacheService';
 import mongoose, { Types, startSession } from 'mongoose';
+import logger from '../utils/logger';
 
 interface ReviewFilters {
     entityType?: string;
@@ -37,7 +12,6 @@
     sort?: string;
     page?: number;
     limit?: number;
->>>>>>> fde4e67a
 }
 
 interface ReviewStats {
@@ -62,64 +36,9 @@
 const VALID_ENTITY_TYPES = ['Restaurant', 'Recipe', 'Market', 'Business', 'Doctor', 'Sanctuary'] as const;
 type ValidEntityType = (typeof VALID_ENTITY_TYPES)[number];
 
-<<<<<<< HEAD
-class ReviewService implements IReviewService {
-    async addReview(reviewData: Partial<IReview>): Promise<IReview> {
-        const session = await startSession();
-        
-        try {
-            let createdReviewId: string = '';
-            
-            await session.withTransaction(async () => {
-                // Sanitize and validate review data to prevent NoSQL injection
-                const sanitizedData = this.sanitizeReviewData(reviewData);
-                
-                // Create the review
-                const [review] = await Review.create([sanitizedData], { session });
-                if (!review) {
-                    throw new HttpError(HttpStatusCode.INTERNAL_SERVER_ERROR, getErrorMessage('Failed to create review'));
-                }
-                createdReviewId = review._id.toString();
-                
-                // Update entity rating and numReviews atomically
-                if (review.entityType && review.entity) {
-                    await this.updateEntityRatingAtomic(review.entityType, review.entity, session);
-                    
-                    // Add review reference to entity
-                    await this.addReviewToEntity(review.entityType, review.entity, new Types.ObjectId(review._id), session);
-                }
-            });
-            
-            // Fetch populated review outside transaction for return
-            const populatedReview = await Review.findById(createdReviewId).populate('author', 'firstName lastName');
-            if (!populatedReview) {
-                throw new HttpError(HttpStatusCode.INTERNAL_SERVER_ERROR, getErrorMessage('Review created but not found'));
-            }
-            
-            // Phase 6: Invalidate cache for the entity
-            if (populatedReview.entityType && populatedReview.entity) {
-                await this.invalidateEntityCache(populatedReview.entityType, populatedReview.entity.toString());
-            }
-            
-            // Phase 8: Structured logging
-            logger.info('Review created successfully', {
-                operation: 'review_created',
-                entityType: populatedReview.entityType,
-                entityId: populatedReview.entity?.toString(),
-                authorId: populatedReview.author?.toString(),
-                reviewId: populatedReview._id,
-                rating: populatedReview.rating
-            });
-            
-            return populatedReview;
-        } finally {
-            await session.endSession();
-        }
-=======
 const validateEntityTypeAndId = async (entityType: string, entityId: string): Promise<void> => {
     if (!VALID_ENTITY_TYPES.includes(entityType as ValidEntityType)) {
         throw new HttpError(HttpStatusCode.BAD_REQUEST, `Invalid entity type: ${entityType}`);
->>>>>>> fde4e67a
     }
 
     if (!Types.ObjectId.isValid(entityId)) {
@@ -154,17 +73,6 @@
             throw new HttpError(HttpStatusCode.BAD_REQUEST, `Invalid entity type: ${entityType}`);
     }
 
-<<<<<<< HEAD
-        // Validate and sanitize pagination parameters
-        const sanitizedPage = Math.max(1, Math.floor(Number(page)) || 1);
-        const sanitizedLimit = Math.min(100, Math.max(1, Math.floor(Number(limit)) || 10));
-        const sanitizedOptions: ReviewQueryOptions = { 
-            page: sanitizedPage, 
-            limit: sanitizedLimit, 
-            ...(rating !== undefined && { rating }), 
-            sort 
-        };
-=======
     const entity = await EntityModel.findById(entityId);
     if (!entity) {
         throw new HttpError(HttpStatusCode.NOT_FOUND, `${entityType} not found`);
@@ -207,7 +115,6 @@
     } else {
         sortDir = -1;
     }
->>>>>>> fde4e67a
 
     return { sortField, sortDir };
 };
@@ -396,9 +303,24 @@
                 throw new HttpError(HttpStatusCode.INTERNAL_SERVER_ERROR, 'Failed to create review');
             }
 
+            // Fetch populated review for logging
+            const populatedReview = await Review.findById(review._id).populate('author', 'firstName lastName');
+            
             await cacheService.invalidateByTag(`reviews:${reviewData.entityType}:${reviewData.entity}`);
 
-            return review;
+            // Phase 8: Structured logging
+            if (populatedReview) {
+                logger.info('Review created successfully', {
+                    operation: 'review_created',
+                    entityType: populatedReview.entityType,
+                    entityId: populatedReview.entity?.toString(),
+                    authorId: populatedReview.author?._id?.toString(),
+                    reviewId: populatedReview._id,
+                    rating: populatedReview.rating
+                });
+            }
+
+            return populatedReview ?? review;
         } finally {
             await session.endSession();
         }
@@ -435,30 +357,25 @@
                     reviewId,
                     { ...updateData, updatedAt: new Date() },
                     { new: true, session }
-                );
+                ).populate('author', 'firstName lastName');
                 return updated;
             });
 
             if (updatedReview) {
                 await cacheService.invalidateByTag(`reviews:${updatedReview.entityType}:${updatedReview.entity}`);
+                
+                // Phase 8: Structured logging
+                logger.info('Review updated successfully', {
+                    operation: 'review_updated',
+                    entityType: updatedReview.entityType,
+                    entityId: updatedReview.entity?.toString(),
+                    authorId: updatedReview.author?._id?.toString(),
+                    reviewId: updatedReview._id,
+                    rating: updatedReview.rating
+                });
             }
-<<<<<<< HEAD
-            
-            // Phase 8: Structured logging
-            logger.info('Review updated successfully', {
-                operation: 'review_updated',
-                entityType: populatedReview.entityType,
-                entityId: populatedReview.entity?.toString(),
-                authorId: populatedReview.author?.toString(),
-                reviewId: populatedReview._id,
-                rating: populatedReview.rating
-            });
-            
-            return populatedReview;
-=======
 
             return updatedReview!;
->>>>>>> fde4e67a
         } finally {
             await session.endSession();
         }
@@ -483,33 +400,25 @@
         }
 
         const session = await startSession();
+        const entityToInvalidate = { 
+            entityType: review.entityType, 
+            entityId: review.entity.toString() 
+        };
 
         try {
             await session.withTransaction(async () => {
                 await Review.findByIdAndDelete(reviewId, { session });
             });
-<<<<<<< HEAD
-            
-            // Phase 6: Invalidate cache for the entity
-            if (entityToInvalidate) {
-                const { entityType, entityId } = entityToInvalidate;
-                await this.invalidateEntityCache(entityType, entityId);
-            }
+
+            await cacheService.invalidateByTag(`reviews:${review.entityType}:${review.entity}`);
             
             // Phase 8: Structured logging
-            if (entityToInvalidate) {
-                const { entityType, entityId } = entityToInvalidate;
-                logger.info('Review deleted successfully', {
-                    operation: 'review_deleted',
-                    entityType,
-                    entityId,
-                    reviewId
-                });
-            }
-=======
-
-            await cacheService.invalidateByTag(`reviews:${review.entityType}:${review.entity}`);
->>>>>>> fde4e67a
+            logger.info('Review deleted successfully', {
+                operation: 'review_deleted',
+                entityType: entityToInvalidate.entityType,
+                entityId: entityToInvalidate.entityId,
+                reviewId
+            });
         } finally {
             await session.endSession();
         }
@@ -543,27 +452,22 @@
                 return await review.save({ session });
             });
 
-<<<<<<< HEAD
-        // Phase 8: Structured logging
-        logger.info('Helpful vote added successfully', {
-            operation: 'helpful_vote_added',
-            entityType: review.entityType,
-            entityId: review.entity?.toString(),
-            reviewId: review._id,
-            userId
-        });
-
-        return review;
-    }
-=======
             await cacheService.invalidateByTag(`reviews:${review.entityType}:${review.entity}`);
+
+            // Phase 8: Structured logging
+            logger.info('Helpful vote added successfully', {
+                operation: 'helpful_vote_added',
+                entityType: review.entityType,
+                entityId: review.entity?.toString(),
+                reviewId: review._id,
+                userId
+            });
 
             return updatedReview;
         } finally {
             await session.endSession();
         }
     },
->>>>>>> fde4e67a
 
     async removeHelpfulVote(reviewId: string, userId: string): Promise<IReview> {
         if (!Types.ObjectId.isValid(reviewId)) {
@@ -581,52 +485,7 @@
 
         const voteIndex = review.helpfulVotes.findIndex(vote => vote.toString() === userId);
         if (voteIndex === -1) {
-<<<<<<< HEAD
-            throw new HttpError(HttpStatusCode.NOT_FOUND, getErrorMessage('Vote not found'));
-        }
-
-        review.helpfulVotes.splice(voteIndex, 1);
-        review.helpfulCount = review.helpfulVotes.length;
-        await review.save();
-
-        // Phase 6: Invalidate cache for the entity (helpful votes affect stats)
-        if (review.entityType && review.entity) {
-            await this.invalidateEntityCache(review.entityType, review.entity.toString());
-        }
-
-        // Phase 8: Structured logging
-        logger.info('Helpful vote removed successfully', {
-            operation: 'helpful_vote_removed',
-            entityType: review.entityType,
-            entityId: review.entity?.toString(),
-            reviewId: review._id,
-            userId
-        });
-
-        return review;
-    }
-
-    private sanitizeReviewData(reviewData: Partial<IReview>): Partial<IReview> {
-        const sanitized: Partial<IReview> = {};
-
-        this.applyRating(reviewData, sanitized);
-        this.applyTitle(reviewData, sanitized);
-        this.applyContent(reviewData, sanitized);
-        this.applyVisitDate(reviewData, sanitized);
-        this.applyRecommendedDishes(reviewData, sanitized);
-        this.applyTags(reviewData, sanitized);
-        this.applyAuthor(reviewData, sanitized);
-        this.applyRestaurant(reviewData, sanitized);
-
-        // Handle polymorphic entity fields and alias mapping
-        this.handleEntityFields(reviewData as Record<string, unknown>, sanitized);
-
-        // Legacy: If no restaurant field set but we have entity data, backfill for compatibility
-        if (!sanitized.restaurant && sanitized.entity) {
-            sanitized.restaurant = sanitized.entity;
-=======
             throw new HttpError(HttpStatusCode.NOT_FOUND, 'Vote not found');
->>>>>>> fde4e67a
         }
 
         const session = await startSession();
@@ -639,6 +498,15 @@
             });
 
             await cacheService.invalidateByTag(`reviews:${review.entityType}:${review.entity}`);
+
+            // Phase 8: Structured logging
+            logger.info('Helpful vote removed successfully', {
+                operation: 'helpful_vote_removed',
+                entityType: review.entityType,
+                entityId: review.entity?.toString(),
+                reviewId: review._id,
+                userId
+            });
 
             return updatedReview;
         } finally {
