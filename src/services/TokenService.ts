--- conflicted
+++ resolved
@@ -13,116 +13,6 @@
 }
 
 class TokenService {
-<<<<<<< HEAD
-  private readonly redis: Redis;
-  private readonly accessTokenSecret: string;
-  private readonly refreshTokenSecret: string;
-  private readonly accessTokenExpiry: string;
-  private readonly refreshTokenExpiry: string;
-
-  constructor() {
-    this.redis = new Redis({
-      host: process.env.REDIS_HOST ?? 'localhost',
-      port: parseInt(process.env.REDIS_PORT ?? '6379', 10),
-      password: process.env.REDIS_PASSWORD,
-      retryDelayOnFailover: 100,
-      lazyConnect: true,
-    });
-
-    this.accessTokenSecret = process.env.JWT_SECRET ?? 'fallback-secret';
-    this.refreshTokenSecret = process.env.JWT_REFRESH_SECRET ?? 'fallback-refresh-secret';
-    this.accessTokenExpiry = process.env.JWT_EXPIRES_IN ?? '15m';
-    this.refreshTokenExpiry = process.env.JWT_REFRESH_EXPIRES_IN ?? '7d';
-  }
-
-  async generateTokenPair(payload: TokenPayload): Promise<TokenPair> {
-    const accessToken = jwt.sign(payload, this.accessTokenSecret, {
-      expiresIn: this.accessTokenExpiry,
-      issuer: 'vegan-guide-api',
-      audience: 'vegan-guide-client',
-    });
-
-    const refreshToken = jwt.sign(
-      { ...payload, type: 'refresh' },
-      this.refreshTokenSecret,
-      {
-        expiresIn: this.refreshTokenExpiry,
-        issuer: 'vegan-guide-api',
-        audience: 'vegan-guide-client',
-      }
-    );
-
-    // Store refresh token in Redis with expiration
-    const refreshTokenKey = `refresh_token:${payload.userId}`;
-    await this.redis.setex(refreshTokenKey, 7 * 24 * 60 * 60, refreshToken); // 7 days
-
-    return { accessToken, refreshToken };
-  }
-
-  async verifyAccessToken(token: string): Promise<TokenPayload> {
-    // Check if token is blacklisted
-    const isBlacklisted = await this.isTokenBlacklisted(token);
-    if (isBlacklisted) {
-      throw new Error('Token has been revoked');
-    }
-
-    const payload = jwt.verify(token, this.accessTokenSecret, {
-      issuer: 'vegan-guide-api',
-      audience: 'vegan-guide-client',
-    }) as TokenPayload;
-
-    return payload;
-  }
-
-  async verifyRefreshToken(token: string): Promise<TokenPayload> {
-    const payload = jwt.verify(token, this.refreshTokenSecret, {
-      issuer: 'vegan-guide-api',
-      audience: 'vegan-guide-client',
-    }) as TokenPayload & { type: string };
-
-    if (payload.type !== 'refresh') {
-      throw new Error('Invalid token type');
-    }
-
-    // Check if refresh token exists in Redis
-    const refreshTokenKey = `refresh_token:${payload.userId}`;
-    const storedToken = await this.redis.get(refreshTokenKey);
-
-    if (!storedToken || storedToken !== token) {
-      throw new Error('Refresh token not found or invalid');
-    }
-
-    return payload;
-  }
-
-  async refreshTokens(refreshToken: string): Promise<TokenPair> {
-    const payload = await this.verifyRefreshToken(refreshToken);
-    
-    // Revoke old refresh token
-    await this.revokeRefreshToken(payload.userId);
-    
-    // Generate new token pair
-    return this.generateTokenPair({
-      userId: payload.userId,
-      email: payload.email,
-      role: payload.role,
-    });
-  }
-
-  async revokeRefreshToken(userId: string): Promise<void> {
-    const refreshTokenKey = `refresh_token:${userId}`;
-    await this.redis.del(refreshTokenKey);
-  }
-
-  async blacklistToken(token: string): Promise<void> {
-    try {
-      const decoded = jwt.decode(token) as any;
-      if (decoded && decoded.exp) {
-        const expirationTime = decoded.exp - Math.floor(Date.now() / 1000);
-        if (expirationTime > 0) {
-          const blacklistKey = `blacklist:${token}`;
-          await this.redis.setex(blacklistKey, expirationTime, 'revoked');
-=======
     private readonly redis: Redis;
     private readonly accessTokenSecret: string;
     private readonly refreshTokenSecret: string;
@@ -195,7 +85,6 @@
                 throw new Error(`Invalid or expired access token: ${error.message}`);
             }
             throw new Error('Invalid or expired access token');
->>>>>>> dee5b83f
         }
     }
 
@@ -237,7 +126,7 @@
         return this.generateTokenPair({
             userId: payload.userId,
             email: payload.email,
-            role: payload.role,
+            role: payload.role ?? undefined,
         });
     }
 
@@ -320,7 +209,7 @@
     }
 
     async disconnect(): Promise<void> {
-        this.redis.disconnect();
+        await this.redis.disconnect();
     }
 }
 
