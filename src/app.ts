--- conflicted
+++ resolved
@@ -57,15 +57,8 @@
 app.use(limitRequestSize(10 * 1024 * 1024)); // 10MB global limit
 app.use(detectSuspiciousActivity); // Detect and block suspicious patterns
 
-<<<<<<< HEAD
 // app.use(mongoSanitize()); // prevent MongoDB operator injection - disabled due to version conflict
 app.use(xss()); // sanitize user input against XSS
-=======
-if (process.env.NODE_ENV !== 'test') {
-    app.use(mongoSanitize()); // prevent MongoDB operator injection
-    app.use(xss()); // sanitize user input against XSS
-}
->>>>>>> d48f655a
 
 if (process.env.NODE_ENV === 'development') {
     app.use(morgan('dev'));
