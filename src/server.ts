<<<<<<< HEAD
import cors from "cors";
import dotenv from "dotenv";
import express from "express";
import morgan from "morgan";
import path from "path";

import connectDB from "./config/db";
import { colorTheme } from "./types/colorTheme";

dotenv.config();

connectDB();

const app = express();

if (process.env.NODE_ENV === "development") {
	app.use(morgan("dev"));
}

app.use(express.json());
app.use(express.urlencoded({ extended: false }));

//CORS
app.use(
	cors({
		credentials: true,
		origin: process.env.FRONTEND_URL,
	})
);

app.use("/uploads", express.static(path.join(__dirname, "/uploads")));

if (process.env.NODE_ENV === "production") {
	app.use(express.static(path.join(__dirname, "client/build")));
	app.get("*", (req, res) => {
		res.sendFile(path.join(__dirname, "client", "build", "index.html"));
	});
} else {
	app.get("/", (req, res) => {
		res.send("API is running");
	});
}
=======
import app from "./app";
import { colorTheme } from "./types/colorTheme";
>>>>>>> 0f4cdb11

const PORT = process.env.PORT || 5000;

app.listen(PORT, () => {
	console.log(
		colorTheme.secondary.bold(
			`Server running in ${process.env.NODE_ENV} mode on port ${PORT}`
		)
	);
});<|MERGE_RESOLUTION|>--- conflicted
+++ resolved
@@ -1,50 +1,5 @@
-<<<<<<< HEAD
-import cors from "cors";
-import dotenv from "dotenv";
-import express from "express";
-import morgan from "morgan";
-import path from "path";
-
-import connectDB from "./config/db";
-import { colorTheme } from "./types/colorTheme";
-
-dotenv.config();
-
-connectDB();
-
-const app = express();
-
-if (process.env.NODE_ENV === "development") {
-	app.use(morgan("dev"));
-}
-
-app.use(express.json());
-app.use(express.urlencoded({ extended: false }));
-
-//CORS
-app.use(
-	cors({
-		credentials: true,
-		origin: process.env.FRONTEND_URL,
-	})
-);
-
-app.use("/uploads", express.static(path.join(__dirname, "/uploads")));
-
-if (process.env.NODE_ENV === "production") {
-	app.use(express.static(path.join(__dirname, "client/build")));
-	app.get("*", (req, res) => {
-		res.sendFile(path.join(__dirname, "client", "build", "index.html"));
-	});
-} else {
-	app.get("/", (req, res) => {
-		res.send("API is running");
-	});
-}
-=======
 import app from "./app";
 import { colorTheme } from "./types/colorTheme";
->>>>>>> 0f4cdb11
 
 const PORT = process.env.PORT || 5000;
 
