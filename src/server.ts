--- conflicted
+++ resolved
@@ -4,15 +4,9 @@
 import morgan from "morgan";
 import path from "path";
 
-<<<<<<< HEAD
 import connectDB from "./config/db";
 import userRoutes from "./routes/userRoutes";
 import { colorTheme } from "./types/colorTheme";
-=======
-import connectDB from './config/db';
-import { colorTheme } from './types/colorTheme'; 
-import userRoutes from './routes/userRoutes';
->>>>>>> 900df14d
 
 dotenv.config();
 
@@ -42,22 +36,13 @@
 		res.sendFile(path.join(__dirname, "client", "build", "index.html"));
 	});
 } else {
-<<<<<<< HEAD
-	app.get("/api", (req, res) => {
+	app.get("/api/v1", (req, res) => {
 		res.send("API is running");
 	});
 }
 
 // Routes
 app.use("/api/users", userRoutes);
-=======
-	app.get('/api/v1', (req, res) => {
-		res.send('API is running');
-	});
-}
-
-app.use('/api/v1/users', userRoutes);
->>>>>>> 900df14d
 
 const PORT = process.env.PORT || 5000;
 
